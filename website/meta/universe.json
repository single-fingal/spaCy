--- conflicted
+++ resolved
@@ -1,6 +1,6 @@
 {
     "resources": [
-    	{
+        {
             "id": "spacy-textblob",
             "title": "spaCyTextBlob",
             "slogan": "Easy sentiment analysis for spaCy using TextBlob",
@@ -30,7 +30,7 @@
             },
             "category": ["pipeline"],
             "tags": ["sentiment", "textblob"]
-	    },
+        },
         {
             "id": "spacy-sentence-bert",
             "title": "spaCy - sentence-transformers",
@@ -2112,11 +2112,7 @@
                 "website": "https://explosion.ai"
             }
         },
-<<<<<<< HEAD
-                {
-=======
-        {
->>>>>>> f6e43789
+        {
             "id": "negspacy",
             "title": "negspaCy",
             "slogan": "spaCy pipeline object for negating concepts in text based on the NegEx algorithm.",
@@ -2126,13 +2122,8 @@
             "pip": "negspacy",
             "category": ["pipeline", "scientific"],
             "tags": ["negation", "text-processing"],
-<<<<<<< HEAD
-            "thumb":"https://github.com/jenojp/negspacy/blob/master/docs/thumb.png?raw=true",
-            "image":"https://github.com/jenojp/negspacy/blob/master/docs/icon.png?raw=true",
-=======
             "thumb": "https://github.com/jenojp/negspacy/blob/master/docs/thumb.png?raw=true",
             "image": "https://github.com/jenojp/negspacy/blob/master/docs/icon.png?raw=true",
->>>>>>> f6e43789
             "code_example": [
                 "import spacy",
                 "from negspacy.negation import Negex",
@@ -2150,8 +2141,6 @@
                 "github": "jenojp",
                 "twitter": "jenojp"
             }
-<<<<<<< HEAD
-=======
         },
         {
             "id": "ronec",
@@ -2620,14 +2609,14 @@
                 "github": "medspacy"
             }
         },
-	      {
+          {
             "id": "rita-dsl",
             "title": "RITA DSL",
             "slogan": "Domain Specific Language for creating language rules",
             "github": "zaibacu/rita-dsl",
             "description": "A Domain Specific Language (DSL) for building language patterns. These can be later compiled into spaCy patterns, pure regex, or any other format",
             "pip": "rita-dsl",
-	          "thumb": "https://raw.githubusercontent.com/zaibacu/rita-dsl/master/docs/assets/logo-100px.png",
+              "thumb": "https://raw.githubusercontent.com/zaibacu/rita-dsl/master/docs/assets/logo-100px.png",
             "code_language": "python",
             "code_example": [
                 "import spacy",
@@ -2681,7 +2670,6 @@
             },
             "category": ["scientific", "research", "standalone"],
             "tags": ["Evolutionary Computation", "Grammatical Evolution"]
->>>>>>> f6e43789
         }
     ],
 
