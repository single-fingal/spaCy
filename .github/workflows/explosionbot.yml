name: Explosion Bot

on:
  issue_comment:
    types:
      - created
      - edited

jobs:
  explosion-bot:
    runs-on: ubuntu-18.04
    steps:
      - name: Dump GitHub context
        env:
          GITHUB_CONTEXT: ${{ toJson(github) }}
        run: echo "$GITHUB_CONTEXT"
      - uses: actions/checkout@v1
      - uses: actions/setup-python@v1
      - name: Install and run explosion-bot
        run: |
          pip install git+https://${{ secrets.EXPLOSIONBOT_TOKEN }}@github.com/explosion/explosion-bot
          python -m explosionbot
        env:
          INPUT_TOKEN: ${{ secrets.EXPLOSIONBOT_TOKEN }}
          INPUT_BK_TOKEN: ${{ secrets.BUILDKITE_SECRET }}
<<<<<<< HEAD
          ENABLED_COMMANDS: "test_gpu,test_slow"
=======
          ENABLED_COMMANDS: "test_gpu"
          ALLOWED_TEAMS: "spaCy"
>>>>>>> 5facdb03
<|MERGE_RESOLUTION|>--- conflicted
+++ resolved
@@ -23,9 +23,5 @@
         env:
           INPUT_TOKEN: ${{ secrets.EXPLOSIONBOT_TOKEN }}
           INPUT_BK_TOKEN: ${{ secrets.BUILDKITE_SECRET }}
-<<<<<<< HEAD
           ENABLED_COMMANDS: "test_gpu,test_slow"
-=======
-          ENABLED_COMMANDS: "test_gpu"
-          ALLOWED_TEAMS: "spaCy"
->>>>>>> 5facdb03
+          ALLOWED_TEAMS: "spaCy"