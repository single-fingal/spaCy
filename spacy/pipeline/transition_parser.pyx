# cython: infer_types=True, cdivision=True, boundscheck=False, binding=True
from __future__ import print_function
from cymem.cymem cimport Pool
cimport numpy as np
from itertools import islice
from libcpp.vector cimport vector
from libc.string cimport memset, memcpy
from libc.stdlib cimport calloc, free
import random
import contextlib

import srsly
from thinc.api import set_dropout_rate, CupyOps, get_array_module
from thinc.extra.search cimport Beam
import numpy.random
import numpy
import warnings

from ._parser_internals.stateclass cimport StateClass
from ..tokens.doc cimport Doc
from .trainable_pipe import TrainablePipe
from ._parser_internals cimport _beam_utils
from ._parser_internals import _beam_utils
from ..vocab cimport Vocab
from ._parser_internals.transition_system cimport TransitionSystem

from ..training import validate_examples, validate_get_examples
from ..errors import Errors, Warnings
from .. import util


class Parser(TrainablePipe):
    """
    Base class of the DependencyParser and EntityRecognizer.
    """

    def __init__(
        self,
        Vocab vocab,
        model,
        name="base_parser",
        moves=None,
        *,
        update_with_oracle_cut_size,
        min_action_freq,
        learn_tokens,
        beam_width=1,
        beam_density=0.0,
        beam_update_prob=0.0,
        multitasks=tuple(),
        incorrect_spans_key=None,
<<<<<<< HEAD
=======
        scorer=None,
>>>>>>> 47a29168
    ):
        """Create a Parser.

        vocab (Vocab): The vocabulary object. Must be shared with documents
            to be processed. The value is set to the `.vocab` attribute.
        model (Model): The model for the transition-based parser. The model needs
            to have a specific substructure of named components --- see the
            spacy.ml.tb_framework.TransitionModel for details.
        name (str): The name of the pipeline component
        moves (Optional[TransitionSystem]): This defines how the parse-state is created,
            updated and evaluated. If 'moves' is None, a new instance is
            created with `self.TransitionSystem()`. Defaults to `None`.
        update_with_oracle_cut_size (int): During training, cut long sequences into
            shorter segments by creating intermediate states based on the gold-standard
            history. The model is not very sensitive to this parameter, so you usually
            won't need to change it. 100 is a good default.
        min_action_freq (int): The minimum frequency of labelled actions to retain.
            Rarer labelled actions have their label backed-off to "dep". While this
            primarily affects the label accuracy, it can also affect the attachment
            structure, as the labels are used to represent the pseudo-projectivity
            transformation.
        learn_tokens (bool): Whether to learn to merge subtokens that are split
            relative to the gold standard. Experimental.
        beam_width (int): The number of candidate analyses to maintain.
        beam_density (float): The minimum ratio between the scores of the first and
            last candidates in the beam. This allows the parser to avoid exploring
            candidates that are too far behind. This is mostly intended to improve
            efficiency, but it can also improve accuracy as deeper search is not
            always better.
        beam_update_prob (float): The chance of making a beam update, instead of a
            greedy update. Greedy updates are an approximation for the beam updates,
            and are faster to compute.
        multitasks: additional multi-tasking components. Experimental.
        incorrect_spans_key (Optional[str]): Identifies spans that are known
            to be incorrect entity annotations. The incorrect entity annotations
            can be stored in the span group, under this key.
        scorer (Optional[Callable]): The scoring method. Defaults to None.
        """
        self.vocab = vocab
        self.name = name
        cfg = {
            "moves": moves,
            "update_with_oracle_cut_size": update_with_oracle_cut_size,
            "multitasks": list(multitasks),
            "min_action_freq": min_action_freq,
            "learn_tokens": learn_tokens,
            "beam_width": beam_width,
            "beam_density": beam_density,
            "beam_update_prob": beam_update_prob,
            "incorrect_spans_key": incorrect_spans_key
        }
        if moves is None:
            # EntityRecognizer -> BiluoPushDown
            # DependencyParser -> ArcEager
            moves = self.TransitionSystem(
                self.vocab.strings,
                incorrect_spans_key=incorrect_spans_key
            )
        self.moves = moves
        self.model = model
        if self.moves.n_moves != 0:
            self.set_output(self.moves.n_moves)
        self.cfg = cfg
        self._multitasks = []
        for multitask in cfg["multitasks"]:
            self.add_multitask_objective(multitask)

        self._rehearsal_model = None
        self.scorer = scorer

    def __getnewargs_ex__(self):
        """This allows pickling the Parser and its keyword-only init arguments"""
        args = (self.vocab, self.model, self.name, self.moves)
        return args, self.cfg

    @property
    def move_names(self):
        names = []
        cdef TransitionSystem moves = self.moves
        for i in range(self.moves.n_moves):
            name = self.moves.move_name(moves.c[i].move, moves.c[i].label)
            # Explicitly removing the internal "U-" token used for blocking entities
            if name != "U-":
                names.append(name)
        return names

    @property
    def labels(self):
        class_names = [self.moves.get_class_name(i) for i in range(self.moves.n_moves)]
        return class_names

    @property
    def label_data(self):
        return self.moves.labels

    @property
    def tok2vec(self):
        """Return the embedding and convolutional layer of the model."""
        return self.model.get_ref("tok2vec")

    @property
    def postprocesses(self):
        # Available for subclasses, e.g. to deprojectivize
        return []

    @property
    def incorrect_spans_key(self):
        return self.cfg["incorrect_spans_key"]

    def add_label(self, label):
        resized = False
        for action in self.moves.action_types:
            added = self.moves.add_action(action, label)
            if added:
                resized = True
        if resized:
            self._resize()
            self.vocab.strings.add(label)
            return 1
        return 0

    def _ensure_labels_are_added(self, docs):
        """Ensure that all labels for a batch of docs are added."""
        resized = False
        labels = set()
        for doc in docs:
            labels.update(self.moves.get_doc_labels(doc))
        for label in labels:
            for action in self.moves.action_types:
                added = self.moves.add_action(action, label)
                if added:
                    self.vocab.strings.add(label)
                    resized = True
        if resized:
            self._resize()
            return 1
        return 0

    def _resize(self):
        self.model.attrs["resize_output"](self.model, self.moves.n_moves)
        if self._rehearsal_model not in (True, False, None):
            self._rehearsal_model.attrs["resize_output"](
                self._rehearsal_model, self.moves.n_moves
            )

    def add_multitask_objective(self, target):
        # Defined in subclasses, to avoid circular import
        raise NotImplementedError

    def init_multitask_objectives(self, get_examples, pipeline, **cfg):
        """Setup models for secondary objectives, to benefit from multi-task
        learning. This method is intended to be overridden by subclasses.

        For instance, the dependency parser can benefit from sharing
        an input representation with a label prediction model. These auxiliary
        models are discarded after training.
        """
        pass

    def use_params(self, params):
        # Can't decorate cdef class :(. Workaround.
        with self.model.use_params(params):
            yield

    def __call__(self, Doc doc):
        """Apply the parser or entity recognizer, setting the annotations onto
        the `Doc` object.

        doc (Doc): The document to be processed.
        """
        states = self.predict([doc])
        self.set_annotations([doc], states)
        return doc

    def pipe(self, docs, *, int batch_size=256):
        """Process a stream of documents.

        stream: The sequence of documents to process.
        batch_size (int): Number of documents to accumulate into a working set.

        YIELDS (Doc): Documents, in order.
        """
        cdef Doc doc
        error_handler = self.get_error_handler()
        for batch in util.minibatch(docs, size=batch_size):
            batch_in_order = list(batch)
            try:
                by_length = sorted(batch, key=lambda doc: len(doc))
                for subbatch in util.minibatch(by_length, size=max(batch_size//4, 2)):
                    subbatch = list(subbatch)
                    parse_states = self.predict(subbatch)
                    self.set_annotations(subbatch, parse_states)
                yield from batch_in_order
            except Exception as e:
                error_handler(self.name, self, batch_in_order, e)


    def predict(self, docs):
        if isinstance(docs, Doc):
            docs = [docs]
        if not any(len(doc) for doc in docs):
            result = self.moves.init_batch(docs)
            return result
        with _change_attrs(self.model, beam_width=self.cfg["beam_width"], beam_density=self.cfg["beam_density"]):
            states_or_beams, _ = self.model.predict((docs, self.moves))
        return states_or_beams

    def greedy_parse(self, docs, drop=0.):
        # Deprecated
        self._resize()
        with _change_attrs(self.model, beam_width=1):
            states, _ = self.model.predict((docs, self.moves))
        return states

    def beam_parse(self, docs, int beam_width, float drop=0., beam_density=0.):
        # Deprecated
        self._resize()
        with _change_attrs(self.model, beam_width=self.cfg["beam_width"], beam_density=self.cfg["beam_density"]):
            beams, _ = self.model.predict((docs, self.moves))
        return beams

    def set_annotations(self, docs, states_or_beams):
        cdef StateClass state
        cdef Beam beam
        cdef Doc doc
        states = _beam_utils.collect_states(states_or_beams, docs)
        for i, (state, doc) in enumerate(zip(states, docs)):
            self.moves.set_annotations(state, doc)
            for hook in self.postprocesses:
                hook(doc)

    def update(self, examples, *, drop=0., sgd=None, losses=None):
        cdef StateClass state
        if losses is None:
            losses = {}
        losses.setdefault(self.name, 0.)
        validate_examples(examples, "Parser.update")
        self._ensure_labels_are_added(
            [eg.x for eg in examples] + [eg.y for eg in examples]
        )
        for multitask in self._multitasks:
            multitask.update(examples, drop=drop, sgd=sgd)
        # We need to take care to act on the whole batch, because we might be
        # getting vectors via a listener.
        n_examples = len([eg for eg in examples if self.moves.has_gold(eg)])
        if n_examples == 0:
            return losses
        set_dropout_rate(self.model, drop)
        docs = [eg.x for eg in examples if len(eg.x)]
        (states, scores), backprop_scores = self.model.begin_update((docs, self.moves))
        if sum(s.shape[0] for s in scores) == 0:
            return losses
        d_scores = self.get_loss((states, scores), examples)
        backprop_scores((states, d_scores))
        if sgd not in (None, False):
            self.finish_update(sgd)
        losses[self.name] += (d_scores**2).sum()
        # Ugh, this is annoying. If we're working on GPU, we want to free the
        # memory ASAP. It seems that Python doesn't necessarily get around to
        # removing these in time if we don't explicitly delete? It's confusing.
        del backprop_scores
        return losses

    def get_loss(self, states_scores, examples):
        states, scores = states_scores
        scores = self.model.ops.xp.vstack(scores)
        costs = self._get_costs_from_histories(
            examples,
            [list(state.history) for state in states]
        )
        xp = get_array_module(scores)
        best_costs = costs.min(axis=1, keepdims=True)
        gscores = scores.copy()
        min_score = scores.min() - 1000
        assert costs.shape == scores.shape, (costs.shape, scores.shape)
        gscores[costs > best_costs] = min_score
        max_ = scores.max(axis=1, keepdims=True)
        gmax = gscores.max(axis=1, keepdims=True)
        exp_scores = xp.exp(scores - max_)
        exp_gscores = xp.exp(gscores - gmax)
        Z = exp_scores.sum(axis=1, keepdims=True)
        gZ = exp_gscores.sum(axis=1, keepdims=True)
        d_scores = exp_scores / Z
        d_scores -= (costs <= best_costs) * (exp_gscores / gZ)
        return d_scores

    def _get_costs_from_histories(self, examples, histories):
        cdef TransitionSystem moves = self.moves
        cdef StateClass state
        cdef int clas
        cdef int nF = self.model.get_dim("nF")
        cdef int nO = moves.n_moves
        cdef int nS = sum([len(history) for history in histories])
        cdef Pool mem = Pool()
        is_valid = <int*>mem.alloc(nO, sizeof(int))
        c_costs = <float*>mem.alloc(nO, sizeof(float))
        states = moves.init_batch([eg.x for eg in examples])
        batch = []
        for eg, s, h in zip(examples, states, histories):
            if not s.is_final():
                gold = moves.init_gold(s, eg)
                batch.append((eg, s, h, gold))
        output = []
        while batch:
            costs = numpy.zeros((len(batch), nO), dtype="f")
            for i, (eg, state, history, gold) in enumerate(batch):
                clas = history.pop(0)
                moves.set_costs(is_valid, c_costs, state.c, gold)
                action = moves.c[clas]
                action.do(state.c, action.label)
                state.c.history.push_back(clas)
                for j in range(nO):
                    costs[i, j] = c_costs[j]
            output.append(costs)
            batch = [(eg, s, h, g) for eg, s, h, g in batch if len(h) != 0]
        return self.model.ops.xp.vstack(output)

    def rehearse(self, examples, sgd=None, losses=None, **cfg):
        """Perform a "rehearsal" update, to prevent catastrophic forgetting."""
        raise NotImplementedError

    def update_beam(self, examples, *, beam_width,
            drop=0., sgd=None, losses=None, beam_density=0.0):
        raise NotImplementedError

    def set_output(self, nO):
        self.model.attrs["resize_output"](self.model, nO)

    def initialize(self, get_examples, nlp=None, labels=None):
        validate_get_examples(get_examples, "Parser.initialize")
        util.check_lexeme_norms(self.vocab, "parser or NER")
        if labels is not None:
            actions = dict(labels)
        else:
            actions = self.moves.get_actions(
                examples=get_examples(),
                min_freq=self.cfg['min_action_freq'],
                learn_tokens=self.cfg["learn_tokens"]
            )
        for action, labels in self.moves.labels.items():
            actions.setdefault(action, {})
            for label, freq in labels.items():
                if label not in actions[action]:
                    actions[action][label] = freq
        self.moves.initialize_actions(actions)
        # make sure we resize so we have an appropriate upper layer
        self._resize()
        doc_sample = []
        if nlp is not None:
            for name, component in nlp.pipeline:
                if component is self:
                    break
                # non-trainable components may have a pipe() implementation that refers to dummy
                # predict and set_annotations methods
                if hasattr(component, "pipe"):
                    doc_sample = list(component.pipe(doc_sample, batch_size=8))
                else:
                    doc_sample = [component(doc) for doc in doc_sample]
        if not doc_sample:
            for example in islice(get_examples(), 10):
                doc_sample.append(example.predicted)
        assert len(doc_sample) > 0, Errors.E923.format(name=self.name)
        self.model.initialize((doc_sample, self.moves))
        if nlp is not None:
            self.init_multitask_objectives(get_examples, nlp.pipeline)

    def to_disk(self, path, exclude=tuple()):
        serializers = {
            "model": lambda p: (self.model.to_disk(p) if self.model is not True else True),
            "vocab": lambda p: self.vocab.to_disk(p, exclude=exclude),
            "moves": lambda p: self.moves.to_disk(p, exclude=["strings"]),
            "cfg": lambda p: srsly.write_json(p, self.cfg)
        }
        util.to_disk(path, serializers, exclude)

    def from_disk(self, path, exclude=tuple()):
        deserializers = {
            "vocab": lambda p: self.vocab.from_disk(p, exclude=exclude),
            "moves": lambda p: self.moves.from_disk(p, exclude=["strings"]),
            "cfg": lambda p: self.cfg.update(srsly.read_json(p)),
            "model": lambda p: None,
        }
        util.from_disk(path, deserializers, exclude)
        if "model" not in exclude:
            path = util.ensure_path(path)
            with (path / "model").open("rb") as file_:
                bytes_data = file_.read()
            try:
                self._resize()
                self.model.from_bytes(bytes_data)
            except AttributeError:
                raise ValueError(Errors.E149)
        return self

    def to_bytes(self, exclude=tuple()):
        serializers = {
            "model": lambda: (self.model.to_bytes()),
            "vocab": lambda: self.vocab.to_bytes(exclude=exclude),
            "moves": lambda: self.moves.to_bytes(exclude=["strings"]),
            "cfg": lambda: srsly.json_dumps(self.cfg, indent=2, sort_keys=True)
        }
        return util.to_bytes(serializers, exclude)

    def from_bytes(self, bytes_data, exclude=tuple()):
        deserializers = {
            "vocab": lambda b: self.vocab.from_bytes(b, exclude=exclude),
            "moves": lambda b: self.moves.from_bytes(b, exclude=["strings"]),
            "cfg": lambda b: self.cfg.update(srsly.json_loads(b)),
            "model": lambda b: None,
        }
        msg = util.from_bytes(bytes_data, deserializers, exclude)
        if 'model' not in exclude:
            if 'model' in msg:
                try:
                    self.model.from_bytes(msg['model'])
                except AttributeError:
                    raise ValueError(Errors.E149) from None
        return self


@contextlib.contextmanager
def _change_attrs(model, **kwargs):
    """Temporarily modify a thinc model's attributes."""
    unset = object()
    old_attrs = {}
    for key, value in kwargs.items():
        old_attrs[key] = model.attrs.get(key, unset)
        model.attrs[key] = value
    yield model
    for key, value in old_attrs.items():
        if value is unset:
            model.attrs.pop(key)
        else:
            model.attrs[key] = value<|MERGE_RESOLUTION|>--- conflicted
+++ resolved
@@ -49,10 +49,7 @@
         beam_update_prob=0.0,
         multitasks=tuple(),
         incorrect_spans_key=None,
-<<<<<<< HEAD
-=======
         scorer=None,
->>>>>>> 47a29168
     ):
         """Create a Parser.
 
@@ -217,16 +214,6 @@
         with self.model.use_params(params):
             yield
 
-    def __call__(self, Doc doc):
-        """Apply the parser or entity recognizer, setting the annotations onto
-        the `Doc` object.
-
-        doc (Doc): The document to be processed.
-        """
-        states = self.predict([doc])
-        self.set_annotations([doc], states)
-        return doc
-
     def pipe(self, docs, *, int batch_size=256):
         """Process a stream of documents.
 
