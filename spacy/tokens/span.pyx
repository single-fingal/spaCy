from __future__ import unicode_literals

cimport numpy as np
from libc.math cimport sqrt

import numpy
import numpy.linalg
<<<<<<< HEAD
import warnings
from thinc.neural.util import get_array_module
=======
from thinc.api import get_array_module
>>>>>>> e6c4c1a5
from collections import defaultdict
import warnings

from .doc cimport token_by_start, token_by_end, get_token_attr, _get_lca_matrix
from .token cimport TokenC
from ..structs cimport TokenC, LexemeC
from ..typedefs cimport flags_t, attr_t, hash_t
from ..attrs cimport attr_id_t
from ..parts_of_speech cimport univ_pos_t
from ..attrs cimport *
from ..lexeme cimport Lexeme
from ..symbols cimport dep

from ..util import normalize_slice
<<<<<<< HEAD
from ..compat import is_config, basestring_
=======
>>>>>>> e6c4c1a5
from ..errors import Errors, TempErrors, Warnings
from .underscore import Underscore, get_ext_args


cdef class Span:
    """A slice from a Doc object.

    DOCS: https://spacy.io/api/span
    """
    @classmethod
    def set_extension(cls, name, **kwargs):
        """Define a custom attribute which becomes available as `Span._`.

        name (unicode): Name of the attribute to set.
        default: Optional default value of the attribute.
        getter (callable): Optional getter function.
        setter (callable): Optional setter function.
        method (callable): Optional method for method extension.
        force (bool): Force overwriting existing attribute.

        DOCS: https://spacy.io/api/span#set_extension
        USAGE: https://spacy.io/usage/processing-pipelines#custom-components-attributes
        """
        if cls.has_extension(name) and not kwargs.get("force", False):
            raise ValueError(Errors.E090.format(name=name, obj="Span"))
        Underscore.span_extensions[name] = get_ext_args(**kwargs)

    @classmethod
    def get_extension(cls, name):
        """Look up a previously registered extension by name.

        name (unicode): Name of the extension.
        RETURNS (tuple): A `(default, method, getter, setter)` tuple.

        DOCS: https://spacy.io/api/span#get_extension
        """
        return Underscore.span_extensions.get(name)

    @classmethod
    def has_extension(cls, name):
        """Check whether an extension has been registered.

        name (unicode): Name of the extension.
        RETURNS (bool): Whether the extension has been registered.

        DOCS: https://spacy.io/api/span#has_extension
        """
        return name in Underscore.span_extensions

    @classmethod
    def remove_extension(cls, name):
        """Remove a previously registered extension.

        name (unicode): Name of the extension.
        RETURNS (tuple): A `(default, method, getter, setter)` tuple of the
            removed extension.

        DOCS: https://spacy.io/api/span#remove_extension
        """
        if not cls.has_extension(name):
            raise ValueError(Errors.E046.format(name=name))
        return Underscore.span_extensions.pop(name)

    def __cinit__(self, Doc doc, int start, int end, label=0, vector=None,
                  vector_norm=None, kb_id=0):
        """Create a `Span` object from the slice `doc[start : end]`.

        doc (Doc): The parent document.
        start (int): The index of the first token of the span.
        end (int): The index of the first token after the span.
        label (uint64): A label to attach to the Span, e.g. for named entities.
        kb_id (uint64): An identifier from a Knowledge Base to capture the meaning of a named entity.
        vector (ndarray[ndim=1, dtype='float32']): A meaning representation
            of the span.
        RETURNS (Span): The newly constructed object.

        DOCS: https://spacy.io/api/span#init
        """
        if not (0 <= start <= end <= len(doc)):
            raise IndexError(Errors.E035.format(start=start, end=end, length=len(doc)))
        self.doc = doc
        self.start = start
        self.start_char = self.doc[start].idx if start < self.doc.length else 0
        self.end = end
        if end >= 1:
            self.end_char = self.doc[end - 1].idx + len(self.doc[end - 1])
        else:
            self.end_char = 0
        if isinstance(label, str):
            label = doc.vocab.strings.add(label)
        if isinstance(kb_id, str):
            kb_id = doc.vocab.strings.add(kb_id)
        if label not in doc.vocab.strings:
            raise ValueError(Errors.E084.format(label=label))
        self.label = label
        self._vector = vector
        self._vector_norm = vector_norm
        self.kb_id = kb_id

    def __richcmp__(self, Span other, int op):
        if other is None:
            if op == 0 or op == 1 or op == 2:
                return False
            else:
                return True
        # <
        if op == 0:
            return self.start_char < other.start_char
        # <=
        elif op == 1:
            return self.start_char <= other.start_char
        # ==
        elif op == 2:
            return (self.doc, self.start_char, self.end_char, self.label, self.kb_id) == (other.doc, other.start_char, other.end_char, other.label, other.kb_id)
        # !=
        elif op == 3:
            return (self.doc, self.start_char, self.end_char, self.label, self.kb_id) != (other.doc, other.start_char, other.end_char, other.label, other.kb_id)
        # >
        elif op == 4:
            return self.start_char > other.start_char
        # >=
        elif op == 5:
            return self.start_char >= other.start_char

    def __hash__(self):
        return hash((self.doc, self.start_char, self.end_char, self.label, self.kb_id))

    def __len__(self):
        """Get the number of tokens in the span.

        RETURNS (int): The number of tokens in the span.

        DOCS: https://spacy.io/api/span#len
        """
        self._recalculate_indices()
        if self.end < self.start:
            return 0
        return self.end - self.start

    def __repr__(self):
        return self.text

    def __getitem__(self, object i):
        """Get a `Token` or a `Span` object

        i (int or tuple): The index of the token within the span, or slice of
            the span to get.
        RETURNS (Token or Span): The token at `span[i]`.

        DOCS: https://spacy.io/api/span#getitem
        """
        self._recalculate_indices()
        if isinstance(i, slice):
            start, end = normalize_slice(len(self), i.start, i.stop, i.step)
            return Span(self.doc, start + self.start, end + self.start)
        else:
            if i < 0:
                return self.doc[self.end + i]
            else:
                return self.doc[self.start + i]

    def __iter__(self):
        """Iterate over `Token` objects.

        YIELDS (Token): A `Token` object.

        DOCS: https://spacy.io/api/span#iter
        """
        self._recalculate_indices()
        for i in range(self.start, self.end):
            yield self.doc[i]

    def __reduce__(self):
        raise NotImplementedError(Errors.E112)

    @property
    def _(self):
        """Custom extension attributes registered via `set_extension`."""
        return Underscore(Underscore.span_extensions, self,
                          start=self.start_char, end=self.end_char)

    def as_doc(self, bint copy_user_data=False):
        """Create a `Doc` object with a copy of the `Span`'s data.

        copy_user_data (bool): Whether or not to copy the original doc's user data.
        RETURNS (Doc): The `Doc` copy of the span.

        DOCS: https://spacy.io/api/span#as_doc
        """
        # TODO: make copy_user_data a keyword-only argument (Python 3 only)
        words = [t.text for t in self]
        spaces = [bool(t.whitespace_) for t in self]
        cdef Doc doc = Doc(self.doc.vocab, words=words, spaces=spaces)
        array_head = [LENGTH, SPACY, LEMMA, ENT_IOB, ENT_TYPE, ENT_ID, ENT_KB_ID]
        if self.doc.is_tagged:
            array_head.append(TAG)
        # If doc parsed add head and dep attribute
        if self.doc.is_parsed:
            array_head.extend([HEAD, DEP])
        # Otherwise add sent_start
        else:
            array_head.append(SENT_START)
        array = self.doc.to_array(array_head)
        array = array[self.start : self.end]
        self._fix_dep_copy(array_head, array)
        doc.from_array(array_head, array)
        doc.noun_chunks_iterator = self.doc.noun_chunks_iterator
        doc.user_hooks = self.doc.user_hooks
        doc.user_span_hooks = self.doc.user_span_hooks
        doc.user_token_hooks = self.doc.user_token_hooks
        doc.vector = self.vector
        doc.vector_norm = self.vector_norm
        doc.tensor = self.doc.tensor[self.start : self.end]
        for key, value in self.doc.cats.items():
            if hasattr(key, "__len__") and len(key) == 3:
                cat_start, cat_end, cat_label = key
                if cat_start == self.start_char and cat_end == self.end_char:
                    doc.cats[cat_label] = value
        if copy_user_data:
            doc.user_data = self.doc.user_data
        return doc

    def _fix_dep_copy(self, attrs, array):
        """ Rewire dependency links to make sure their heads fall into the span
        while still keeping the correct number of sentences. """
        cdef int length = len(array)
        cdef attr_t value
        cdef int i, head_col, ancestor_i
        old_to_new_root = dict()
        if HEAD in attrs:
            head_col = attrs.index(HEAD)
            for i in range(length):
                # if the HEAD refers to a token outside this span, find a more appropriate ancestor
                token = self[i]
                ancestor_i = token.head.i - self.start   # span offset
                if ancestor_i not in range(length):
                    if DEP in attrs:
                        array[i, attrs.index(DEP)] = dep

                    # try finding an ancestor within this span
                    ancestors = token.ancestors
                    for ancestor in ancestors:
                        ancestor_i = ancestor.i - self.start
                        if ancestor_i in range(length):
                            array[i, head_col] = ancestor_i - i

                # if there is no appropriate ancestor, define a new artificial root
                value = array[i, head_col]
                if (i+value) not in range(length):
                    new_root = old_to_new_root.get(ancestor_i, None)
                    if new_root is not None:
                        # take the same artificial root as a previous token from the same sentence
                        array[i, head_col] = new_root - i
                    else:
                        # set this token as the new artificial root
                        array[i, head_col] = 0
                        old_to_new_root[ancestor_i] = i

        return array

    def merge(self, *args, **attributes):
        """Retokenize the document, such that the span is merged into a single
        token.

        **attributes: Attributes to assign to the merged token. By default,
            attributes are inherited from the syntactic root token of the span.
        RETURNS (Token): The newly merged token.
        """
        warnings.warn(Warnings.W013.format(obj="Span"), DeprecationWarning)
        return self.doc.merge(self.start_char, self.end_char, *args,
                              **attributes)

    def get_lca_matrix(self):
        """Calculates a matrix of Lowest Common Ancestors (LCA) for a given
        `Span`, where LCA[i, j] is the index of the lowest common ancestor among
        the tokens span[i] and span[j]. If they have no common ancestor within
        the span, LCA[i, j] will be -1.

        RETURNS (np.array[ndim=2, dtype=numpy.int32]): LCA matrix with shape
            (n, n), where n = len(self).

        DOCS: https://spacy.io/api/span#get_lca_matrix
        """
        return numpy.asarray(_get_lca_matrix(self.doc, self.start, self.end))

    def similarity(self, other):
        """Make a semantic similarity estimate. The default estimate is cosine
        similarity using an average of word vectors.

        other (object): The object to compare with. By default, accepts `Doc`,
            `Span`, `Token` and `Lexeme` objects.
        RETURNS (float): A scalar similarity score. Higher is more similar.

        DOCS: https://spacy.io/api/span#similarity
        """
        if "similarity" in self.doc.user_span_hooks:
            return self.doc.user_span_hooks["similarity"](self, other)
        if len(self) == 1 and hasattr(other, "orth"):
            if self[0].orth == other.orth:
                return 1.0
        elif isinstance(other, (Doc, Span)) and len(self) == len(other):
            similar = True
            for i in range(len(self)):
                if self[i].orth != getattr(other[i], "orth", None):
                    similar = False
                    break
            if similar:
                return 1.0
        if self.vocab.vectors.n_keys == 0:
            warnings.warn(Warnings.W007.format(obj="Span"))
        if self.vector_norm == 0.0 or other.vector_norm == 0.0:
            warnings.warn(Warnings.W008.format(obj="Span"))
            return 0.0
        vector = self.vector
        xp = get_array_module(vector)
        return xp.dot(vector, other.vector) / (self.vector_norm * other.vector_norm)

    cpdef np.ndarray to_array(self, object py_attr_ids):
        """Given a list of M attribute IDs, export the tokens to a numpy
        `ndarray` of shape `(N, M)`, where `N` is the length of the document.
        The values will be 32-bit integers.

        attr_ids (list[int]): A list of attribute ID ints.
        RETURNS (numpy.ndarray[long, ndim=2]): A feature matrix, with one row
            per word, and one column per attribute indicated in the input
            `attr_ids`.
        """
        cdef int i, j
        cdef attr_id_t feature
        cdef np.ndarray[attr_t, ndim=2] output
        # Make an array from the attributes - otherwise our inner loop is Python
        # dict iteration
        cdef np.ndarray[attr_t, ndim=1] attr_ids = numpy.asarray(py_attr_ids, dtype=numpy.uint64)
        cdef int length = self.end - self.start
        output = numpy.ndarray(shape=(length, len(attr_ids)), dtype=numpy.uint64)
        for i in range(self.start, self.end):
            for j, feature in enumerate(attr_ids):
                output[i-self.start, j] = get_token_attr(&self.doc.c[i], feature)
        return output

    cpdef int _recalculate_indices(self) except -1:
        if self.end > self.doc.length \
        or self.doc.c[self.start].idx != self.start_char \
        or (self.doc.c[self.end-1].idx + self.doc.c[self.end-1].lex.length) != self.end_char:
            start = token_by_start(self.doc.c, self.doc.length, self.start_char)
            if self.start == -1:
                raise IndexError(Errors.E036.format(start=self.start_char))
            end = token_by_end(self.doc.c, self.doc.length, self.end_char)
            if end == -1:
                raise IndexError(Errors.E037.format(end=self.end_char))
            self.start = start
            self.end = end + 1

    @property
    def vocab(self):
        """RETURNS (Vocab): The Span's Doc's vocab."""
        return self.doc.vocab

    @property
    def sent(self):
        """RETURNS (Span): The sentence span that the span is a part of."""
        if "sent" in self.doc.user_span_hooks:
            return self.doc.user_span_hooks["sent"](self)
        # This should raise if not parsed / no custom sentence boundaries
        self.doc.sents
        # Use `sent_start` token attribute to find sentence boundaries
        cdef int n = 0
        if self.doc.is_sentenced:
            # Find start of the sentence
            start = self.start
            while self.doc.c[start].sent_start != 1 and start > 0:
                start += -1
            # Find end of the sentence
            end = self.end
            n = 0
            while end < self.doc.length and self.doc.c[end].sent_start != 1:
                end += 1
                n += 1
                if n >= self.doc.length:
                    break
            return self.doc[start:end]

    @property
    def ents(self):
        """The named entities in the span. Returns a tuple of named entity
        `Span` objects, if the entity recognizer has been applied.

        RETURNS (tuple): Entities in the span, one `Span` per entity.

        DOCS: https://spacy.io/api/span#ents
        """
        ents = []
        for ent in self.doc.ents:
            if ent.start >= self.start and ent.end <= self.end:
                ents.append(ent)
        return ents

    @property
    def has_vector(self):
        """A boolean value indicating whether a word vector is associated with
        the object.

        RETURNS (bool): Whether a word vector is associated with the object.

        DOCS: https://spacy.io/api/span#has_vector
        """
        if "has_vector" in self.doc.user_span_hooks:
            return self.doc.user_span_hooks["has_vector"](self)
        elif self.vocab.vectors.data.size > 0:
            return any(token.has_vector for token in self)
        elif self.doc.tensor.size > 0:
            return True
        else:
            return False

    @property
    def vector(self):
        """A real-valued meaning representation. Defaults to an average of the
        token vectors.

        RETURNS (numpy.ndarray[ndim=1, dtype='float32']): A 1D numpy array
            representing the span's semantics.

        DOCS: https://spacy.io/api/span#vector
        """
        if "vector" in self.doc.user_span_hooks:
            return self.doc.user_span_hooks["vector"](self)
        if self._vector is None:
            self._vector = sum(t.vector for t in self) / len(self)
        return self._vector

    @property
    def vector_norm(self):
        """The L2 norm of the span's vector representation.

        RETURNS (float): The L2 norm of the vector representation.

        DOCS: https://spacy.io/api/span#vector_norm
        """
        if "vector_norm" in self.doc.user_span_hooks:
            return self.doc.user_span_hooks["vector"](self)
        vector = self.vector
        xp = get_array_module(vector)
        if self._vector_norm is None:
            total = (vector*vector).sum()
            self._vector_norm = xp.sqrt(total) if total != 0. else 0.
        return self._vector_norm

    @property
    def tensor(self):
        """The span's slice of the doc's tensor.

        RETURNS (ndarray[ndim=2, dtype='float32']): A 2D numpy or cupy array
            representing the span's semantics.
        """
        if self.doc.tensor is None:
            return None
        return self.doc.tensor[self.start : self.end]

    @property
    def sentiment(self):
        """RETURNS (float): A scalar value indicating the positivity or
            negativity of the span.
        """
        if "sentiment" in self.doc.user_span_hooks:
            return self.doc.user_span_hooks["sentiment"](self)
        else:
            return sum([token.sentiment for token in self]) / len(self)

    @property
    def text(self):
        """RETURNS (unicode): The original verbatim text of the span."""
        text = self.text_with_ws
        if self[-1].whitespace_:
            text = text[:-1]
        return text

    @property
    def text_with_ws(self):
        """The text content of the span with a trailing whitespace character if
        the last token has one.

        RETURNS (unicode): The text content of the span (with trailing
            whitespace).
        """
        return "".join([t.text_with_ws for t in self])

    @property
    def noun_chunks(self):
        """Yields base noun-phrase `Span` objects, if the document has been
        syntactically parsed. A base noun phrase, or "NP chunk", is a noun
        phrase that does not permit other NPs to be nested within it – so no
        NP-level coordination, no prepositional phrases, and no relative
        clauses.

        YIELDS (Span): Base noun-phrase `Span` objects.

        DOCS: https://spacy.io/api/span#noun_chunks
        """
        if not self.doc.is_parsed:
            raise ValueError(Errors.E029)
        # Accumulate the result before beginning to iterate over it. This
        # prevents the tokenisation from being changed out from under us
        # during the iteration. The tricky thing here is that Span accepts
        # its tokenisation changing, so it's okay once we have the Span
        # objects. See Issue #375
        spans = []
        cdef attr_t label
        if self.doc.noun_chunks_iterator is not None:
            for start, end, label in self.doc.noun_chunks_iterator(self):
                spans.append(Span(self.doc, start, end, label=label))
        for span in spans:
            yield span

    @property
    def root(self):
        """The token with the shortest path to the root of the
        sentence (or the root itself). If multiple tokens are equally
        high in the tree, the first token is taken.

        RETURNS (Token): The root token.

        DOCS: https://spacy.io/api/span#root
        """
        self._recalculate_indices()
        if "root" in self.doc.user_span_hooks:
            return self.doc.user_span_hooks["root"](self)
        # This should probably be called 'head', and the other one called
        # 'gov'. But we went with 'head' elsewhere, and now we're stuck =/
        cdef int i
        # First, we scan through the Span, and check whether there's a word
        # with head==0, i.e. a sentence root. If so, we can return it. The
        # longer the span, the more likely it contains a sentence root, and
        # in this case we return in linear time.
        for i in range(self.start, self.end):
            if self.doc.c[i].head == 0:
                return self.doc[i]
        # If we don't have a sentence root, we do something that's not so
        # algorithmically clever, but I think should be quite fast,
        # especially for short spans.
        # For each word, we count the path length, and arg min this measure.
        # We could use better tree logic to save steps here...But I
        # think this should be okay.
        cdef int current_best = self.doc.length
        cdef int root = -1
        for i in range(self.start, self.end):
            if self.start <= (i+self.doc.c[i].head) < self.end:
                continue
            words_to_root = _count_words_to_root(&self.doc.c[i], self.doc.length)
            if words_to_root < current_best:
                current_best = words_to_root
                root = i
        if root == -1:
            return self.doc[self.start]
        else:
            return self.doc[root]

    def char_span(self, int start_idx, int end_idx, label=0, kb_id=0, vector=None):
        """Create a `Span` object from the slice `span.text[start : end]`.

        start (int): The index of the first character of the span.
        end (int): The index of the first character after the span.
        label (uint64 or string): A label to attach to the Span, e.g. for
            named entities.
        kb_id (uint64 or string):  An ID from a KB to capture the meaning of a named entity.
        vector (ndarray[ndim=1, dtype='float32']): A meaning representation of
            the span.
        RETURNS (Span): The newly constructed object.
        """
        start_idx += self.start_char
        end_idx += self.start_char
        return self.doc.char_span(start_idx, end_idx)

    @property
    def conjuncts(self):
        """Tokens that are conjoined to the span's root.

        RETURNS (tuple): A tuple of Token objects.

        DOCS: https://spacy.io/api/span#lefts
        """
        return self.root.conjuncts

    @property
    def lefts(self):
        """Tokens that are to the left of the span, whose head is within the
        `Span`.

        YIELDS (Token):A left-child of a token of the span.

        DOCS: https://spacy.io/api/span#lefts
        """
        for token in reversed(self):  # Reverse, so we get tokens in order
            for left in token.lefts:
                if left.i < self.start:
                    yield left

    @property
    def rights(self):
        """Tokens that are to the right of the Span, whose head is within the
        `Span`.

        YIELDS (Token): A right-child of a token of the span.

        DOCS: https://spacy.io/api/span#rights
        """
        for token in self:
            for right in token.rights:
                if right.i >= self.end:
                    yield right

    @property
    def n_lefts(self):
        """The number of tokens that are to the left of the span, whose
        heads are within the span.

        RETURNS (int): The number of leftward immediate children of the
            span, in the syntactic dependency parse.

        DOCS: https://spacy.io/api/span#n_lefts
        """
        return len(list(self.lefts))

    @property
    def n_rights(self):
        """The number of tokens that are to the right of the span, whose
        heads are within the span.

        RETURNS (int): The number of rightward immediate children of the
            span, in the syntactic dependency parse.

        DOCS: https://spacy.io/api/span#n_rights
        """
        return len(list(self.rights))

    @property
    def subtree(self):
        """Tokens within the span and tokens which descend from them.

        YIELDS (Token): A token within the span, or a descendant from it.

        DOCS: https://spacy.io/api/span#subtree
        """
        for word in self.lefts:
            yield from word.subtree
        yield from self
        for word in self.rights:
            yield from word.subtree

    property ent_id:
        """RETURNS (uint64): The entity ID."""
        def __get__(self):
            return self.root.ent_id

        def __set__(self, hash_t key):
            raise NotImplementedError(TempErrors.T007.format(attr="ent_id"))

    property ent_id_:
        """RETURNS (unicode): The (string) entity ID."""
        def __get__(self):
            return self.root.ent_id_

        def __set__(self, hash_t key):
            raise NotImplementedError(TempErrors.T007.format(attr="ent_id_"))

    @property
    def orth_(self):
        """Verbatim text content (identical to `Span.text`). Exists mostly for
        consistency with other attributes.

        RETURNS (unicode): The span's text."""
        return self.text

    @property
    def lemma_(self):
        """RETURNS (unicode): The span's lemma."""
        return " ".join([t.lemma_ for t in self]).strip()

    @property
    def upper_(self):
        """Deprecated. Use `Span.text.upper()` instead."""
        return "".join([t.text_with_ws.upper() for t in self]).strip()

    @property
    def lower_(self):
        """Deprecated. Use `Span.text.lower()` instead."""
        return "".join([t.text_with_ws.lower() for t in self]).strip()

    @property
    def string(self):
        """Deprecated: Use `Span.text_with_ws` instead."""
        return "".join([t.text_with_ws for t in self])

    property label_:
        """RETURNS (unicode): The span's label."""
        def __get__(self):
            return self.doc.vocab.strings[self.label]

        def __set__(self, unicode label_):
            if not label_:
                label_ = ''
            raise NotImplementedError(Errors.E129.format(start=self.start, end=self.end, label=label_))

    property kb_id_:
        """RETURNS (unicode): The named entity's KB ID."""
        def __get__(self):
            return self.doc.vocab.strings[self.kb_id]

        def __set__(self, unicode kb_id_):
            if not kb_id_:
                kb_id_ = ''
            current_label = self.label_
            if not current_label:
                current_label = ''
            raise NotImplementedError(Errors.E131.format(start=self.start, end=self.end,
                                                         label=current_label, kb_id=kb_id_))


cdef int _count_words_to_root(const TokenC* token, int sent_length) except -1:
    # Don't allow spaces to be the root, if there are
    # better candidates
    if Lexeme.c_check_flag(token.lex, IS_SPACE) and token.l_kids == 0 and token.r_kids == 0:
        return sent_length-1
    if Lexeme.c_check_flag(token.lex, IS_PUNCT) and token.l_kids == 0 and token.r_kids == 0:
        return sent_length-1
    cdef int n = 0
    while token.head != 0:
        token += token.head
        n += 1
        if n >= sent_length:
            raise RuntimeError(Errors.E039)
    return n<|MERGE_RESOLUTION|>--- conflicted
+++ resolved
@@ -5,12 +5,7 @@
 
 import numpy
 import numpy.linalg
-<<<<<<< HEAD
-import warnings
-from thinc.neural.util import get_array_module
-=======
 from thinc.api import get_array_module
->>>>>>> e6c4c1a5
 from collections import defaultdict
 import warnings
 
@@ -25,10 +20,6 @@
 from ..symbols cimport dep
 
 from ..util import normalize_slice
-<<<<<<< HEAD
-from ..compat import is_config, basestring_
-=======
->>>>>>> e6c4c1a5
 from ..errors import Errors, TempErrors, Warnings
 from .underscore import Underscore, get_ext_args
 
