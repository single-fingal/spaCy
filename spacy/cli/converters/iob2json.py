# coding: utf8
from __future__ import unicode_literals

import re

from ...gold import iob_to_biluo
from ...util import minibatch


def iob2json(input_data, n_sents=10, *args, **kwargs):
    """
    Convert IOB files into JSON format for use with train cli.
    """
    docs = []
    for group in minibatch(docs, n_sents):
        group = list(group)
        first = group.pop(0)
        to_extend = first["paragraphs"][0]["sentences"]
        for sent in group[1:]:
            to_extend.extend(sent["paragraphs"][0]["sentences"])
        docs.append(first)
    return docs


def read_iob(raw_sents):
    sentences = []
    for line in raw_sents:
        if not line.strip():
            continue
        # tokens = [t.split("|") for t in line.split()]
        tokens = [re.split("[^\w\-]", line.strip())]
        if len(tokens[0]) == 3:
            words, pos, iob = zip(*tokens)
        elif len(tokens[0]) == 2:
            words, iob = zip(*tokens)
<<<<<<< HEAD
            pos = ["-"] * len(words)
=======
            pos = ['-'] * len(words)
        else:
            raise ValueError('The iob/iob2 file is not formatted correctly. Try checking whitespace and delimiters.')
>>>>>>> 04aa041c
        biluo = iob_to_biluo(iob)
        sentences.append(
            [
                {"orth": w, "tag": p, "ner": ent}
                for (w, p, ent) in zip(words, pos, biluo)
            ]
        )
    sentences = [{"tokens": sent} for sent in sentences]
    paragraphs = [{"sentences": [sent]} for sent in sentences]
    docs = [{"id": 0, "paragraphs": [para]} for para in paragraphs]
    return docs<|MERGE_RESOLUTION|>--- conflicted
+++ resolved
@@ -33,13 +33,11 @@
             words, pos, iob = zip(*tokens)
         elif len(tokens[0]) == 2:
             words, iob = zip(*tokens)
-<<<<<<< HEAD
             pos = ["-"] * len(words)
-=======
-            pos = ['-'] * len(words)
         else:
-            raise ValueError('The iob/iob2 file is not formatted correctly. Try checking whitespace and delimiters.')
->>>>>>> 04aa041c
+            raise ValueError(
+                "The iob/iob2 file is not formatted correctly. Try checking whitespace and delimiters."
+            )
         biluo = iob_to_biluo(iob)
         sentences.append(
             [
