--- conflicted
+++ resolved
@@ -22,14 +22,13 @@
 from .train import _load_pretrained_tok2vec
 
 
-<<<<<<< HEAD
 def pretrain(
     # fmt: off
     texts_loc: ("Path to JSONL file with raw texts to learn from, with text provided as the key 'text' or tokens as the key 'tokens'", "positional", None, str),
     vectors_model: ("Name or path to spaCy model with vectors to learn from", "positional", None, str),
     output_dir: ("Directory to write models to on each epoch", "positional", None, str),
     width: ("Width of CNN layers", "option", "cw", int) = 96,
-    depth: ("Depth of CNN layers", "option", "cd", int) = 4,
+    conv_depth: ("Depth of CNN layers", "option", "cd", int) = 4,
     bilstm_depth: ("Depth of BiLSTM layers (requires PyTorch)", "option", "lstm", int) = 0,
     cnn_pieces: ("Maxout size for CNN layers. 1 for Mish", "option", "cP", int) = 3,
     sa_depth: ("Depth of self-attention layers", "option", "sa", int) = 0,
@@ -48,87 +47,6 @@
     init_tok2vec: ("Path to pretrained weights for the token-to-vector parts of the models. See 'spacy pretrain'. Experimental.", "option", "t2v", Path) = None,
     epoch_start: ("The epoch to start counting at. Only relevant when using '--init-tok2vec' and the given weight file has been renamed. Prevents unintended overwriting of existing weight files.", "option", "es", int) = None,
     # fmt: on
-=======
-@plac.annotations(
-    texts_loc=(
-        "Path to JSONL file with raw texts to learn from, with text provided as the key 'text' or tokens as the "
-        "key 'tokens'",
-        "positional",
-        None,
-        str,
-    ),
-    vectors_model=("Name or path to spaCy model with vectors to learn from"),
-    output_dir=("Directory to write models to on each epoch", "positional", None, str),
-    width=("Width of CNN layers", "option", "cw", int),
-    conv_depth=("Depth of CNN layers", "option", "cd", int),
-    cnn_window=("Window size for CNN layers", "option", "cW", int),
-    cnn_pieces=("Maxout size for CNN layers. 1 for Mish", "option", "cP", int),
-    use_chars=("Whether to use character-based embedding", "flag", "chr", bool),
-    sa_depth=("Depth of self-attention layers", "option", "sa", int),
-    bilstm_depth=("Depth of BiLSTM layers (requires PyTorch)", "option", "lstm", int),
-    embed_rows=("Number of embedding rows", "option", "er", int),
-    loss_func=(
-        "Loss function to use for the objective. Either 'L2' or 'cosine'",
-        "option",
-        "L",
-        str,
-    ),
-    use_vectors=("Whether to use the static vectors as input features", "flag", "uv"),
-    dropout=("Dropout rate", "option", "d", float),
-    batch_size=("Number of words per training batch", "option", "bs", int),
-    max_length=(
-        "Max words per example. Longer examples are discarded",
-        "option",
-        "xw",
-        int,
-    ),
-    min_length=(
-        "Min words per example. Shorter examples are discarded",
-        "option",
-        "nw",
-        int,
-    ),
-    seed=("Seed for random number generators", "option", "s", int),
-    n_iter=("Number of iterations to pretrain", "option", "i", int),
-    n_save_every=("Save model every X batches.", "option", "se", int),
-    init_tok2vec=(
-        "Path to pretrained weights for the token-to-vector parts of the models. See 'spacy pretrain'. Experimental.",
-        "option",
-        "t2v",
-        Path,
-    ),
-    epoch_start=(
-        "The epoch to start counting at. Only relevant when using '--init-tok2vec' and the given weight file has been "
-        "renamed. Prevents unintended overwriting of existing weight files.",
-        "option",
-        "es",
-        int,
-    ),
-)
-def pretrain(
-    texts_loc,
-    vectors_model,
-    output_dir,
-    width=96,
-    conv_depth=4,
-    bilstm_depth=0,
-    cnn_pieces=3,
-    sa_depth=0,
-    use_chars=False,
-    cnn_window=1,
-    embed_rows=2000,
-    loss_func="cosine",
-    use_vectors=False,
-    dropout=0.2,
-    n_iter=1000,
-    batch_size=3000,
-    max_length=500,
-    min_length=5,
-    seed=0,
-    n_save_every=None,
-    init_tok2vec=None,
-    epoch_start=None,
->>>>>>> c7e4fe9c
 ):
     """
     Pre-train the 'token-to-vector' (tok2vec) layer of pipeline components,
