--- conflicted
+++ resolved
@@ -1,5 +1,4 @@
 # cython: infer_types=True
-# cython: profile=True
 # cython: cdivision=True
 # cython: boundscheck=False
 # coding: utf-8
@@ -451,15 +450,11 @@
         is_valid = <int*>calloc(nr_class, sizeof(int))
         vectors = <float*>calloc(nr_hidden * nr_piece, sizeof(float))
         scores = <float*>calloc(nr_class, sizeof(float))
-<<<<<<< HEAD
-
-=======
         if not (token_ids and is_valid and vectors and scores):
             with gil:
                 PyErr_SetFromErrno(MemoryError)
                 PyErr_CheckSignals()
         
->>>>>>> d9bb1e5d
         while not state.is_final():
             state.set_context_tokens(token_ids, nr_feat)
             memset(vectors, 0, nr_hidden * nr_piece * sizeof(float))
