--- conflicted
+++ resolved
@@ -3,14 +3,9 @@
 
 from collections import OrderedDict
 
-<<<<<<< HEAD
-from .symbols import POS, NOUN, VERB, ADJ, PUNCT, PROPN
-from .symbols import VerbForm_inf, VerbForm_none, Number_sing, Degree_pos
-=======
 from .symbols import NOUN, VERB, ADJ, PUNCT, PROPN
 from .errors import Errors
 from .lookups import Lookups
->>>>>>> f8e606c3
 
 
 class Lemmatizer(object):
@@ -139,11 +134,6 @@
     def punct(self, string, morphology=None):
         return self(string, "punct", morphology)
 
-<<<<<<< HEAD
-    def lookup(self, string):
-        if string in self.lookup_table:
-            return self.lookup_table[string]
-=======
     def lookup(self, string, orth=None):
         """Look up a lemma in the table, if available. If no lemma is found,
         the original string is returned.
@@ -158,7 +148,6 @@
         key = orth if orth is not None else string
         if key in lookup_table:
             return lookup_table[key]
->>>>>>> f8e606c3
         return string
 
     def lemmatize(self, string, index, exceptions, rules):
